--- conflicted
+++ resolved
@@ -1,11 +1,7 @@
-<<<<<<< HEAD
-const refresh = require('passport-oauth2-refresh');
 const assert = require('assert');
-=======
 const get = require('lodash.get');
 const set = require('lodash.set');
 const refresh = require('passport-oauth2-refresh');
->>>>>>> 655f016a
 
 /**
  * @class PluginPassportOAuth
@@ -58,9 +54,8 @@
       return;
     }
 
-<<<<<<< HEAD
-    for (const key of Object.keys(this.config.strategies)) {
-      this.scope[key] = this.config.strategies[key].scope;
+    for (const [strategy, definition] of Object.keys(this.config.strategies)) {
+      this.scope[strategy] = definition.scope;
     }
 
     await this.context.accessors.storage.bootstrap(this.storageMappings);
@@ -76,34 +71,11 @@
         Boolean(strategy.credentials),
         `Error loading strategy [${name}]: no credentials provided`);
 
-=======
-    for (const [strategy, definition] of Object.keys(this.config.strategies)) {
-      this.scope[strategy] = definition.scope;
-    }
-
-    await this.context.accessors.storage.bootstrap(this.storageMappings);
-
-    await this._initStrategies();
-  }
-
-  async _initStrategies () {
-    const promises = [];
-
-    for (const [name, strategy] of Object.entries(this.config.strategies)) {
-      if (!strategy.credentials) {
-        throw new this.context.errors.BadRequestError(`Error loading strategy [${name}]: no credentials provided`);
-      }
-
->>>>>>> 655f016a
       try {
         this.authenticators[name] = require('passport-' + (strategy.passportStrategy || name)).Strategy;
       }
       catch (error) {
-<<<<<<< HEAD
-        throw new Error(`Error loading strategy [${name}]: ${error.message}`);
-=======
         throw new this.context.errors.BadRequestError(`Error loading strategy [${name}]: ${error.message}`);
->>>>>>> 655f016a
       }
 
       this.strategies[name] = {
@@ -353,7 +325,7 @@
     const credentialsIdentifier = credentials[identifierAttribute];
 
     if (!isUpdate && !credentialsIdentifier) {
-      throw new this.context.errors.BadRequestError(`Missing "${identifierAttribute}" field value in credentials object. Check value of "strategy.${provider}.identifierAttribute".`);
+      throw new this.context.errors.BadRequestError(`Missing "${identifierAttribute}" attribute value. This attribute must be present in the "persist" array.`);
     }
 
     try {
