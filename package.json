{
  "name": "kuzzle-plugin-auth-passport-oauth",
  "version": "5.0.1",
  "description": "Kuzzle plugin to log-in users through passport's strategies",
  "main": "./lib/index.js",
  "scripts": {
    "test": "npm run test:lint && npm run test:unit",
    "test:unit": "nyc --reporter=text-summary --reporter=lcov mocha",
    "test:lint": "eslint --max-warnings=0 ./lib ./test",
    "test:lint:fix": "eslint --fix --max-warnings=0 ./lib ./test"
  },
  "repository": {
    "type": "git",
    "url": "git+https://github.com/kuzzleio/kuzzle-plugin-auth-passport-oauth.git"
  },
  "keywords": [
    "kuzzle",
    "plugin",
    "auth",
    "passportjs",
    "oauth2"
  ],
  "author": {
    "name": "Kuzzle Team"
  },
  "bugs": {
    "url": "https://github.com/kuzzleio/kuzzle-plugin-auth-github/issues"
  },
  "license": "Apache-2.0",
  "dependencies": {
<<<<<<< HEAD
=======
    "lodash.get": "^4.4.2",
    "lodash.set": "^4.3.2",
>>>>>>> 655f016a
    "passport": "^0.4.1",
    "passport-facebook": "^2.1.1",
    "passport-github": "^1.1.0",
    "passport-google-oauth": "^1.0.0",
    "passport-google-oauth20": "^1.0.0",
    "passport-oauth2": "^1.5.0",
    "passport-oauth2-refresh": "^1.1.0",
    "passport-twitter": "^1.0.4"
  },
  "devDependencies": {
    "eslint": "5.5.0",
    "mocha": "5.2.0",
    "nyc": "^13.3.0",
    "proxyquire": "^2.1.3",
    "should": "^13.2.3",
    "should-sinon": "0.0.6",
    "sinon": "^6.3.5"
  },
  "gitHead": "06f51a7b72065f5961f135b75d7a937b2937b83d",
  "homepage": "https://github.com/kuzzleio/kuzzle-plugin-auth-github#readme",
  "_from": "git+https://github.com/kuzzleio/kuzzle-plugin-auth-github.git",
  "_npmVersion": "2.14.7",
  "_nodeVersion": "4.2.2",
  "_npmUser": {
    "name": "kuzzle",
    "email": "support@kuzzle.io"
  },
  "maintainers": [
    {
      "name": "kuzzle",
      "email": "support@kuzzle.io"
    }
  ]
}<|MERGE_RESOLUTION|>--- conflicted
+++ resolved
@@ -28,11 +28,8 @@
   },
   "license": "Apache-2.0",
   "dependencies": {
-<<<<<<< HEAD
-=======
     "lodash.get": "^4.4.2",
     "lodash.set": "^4.3.2",
->>>>>>> 655f016a
     "passport": "^0.4.1",
     "passport-facebook": "^2.1.1",
     "passport-github": "^1.1.0",
